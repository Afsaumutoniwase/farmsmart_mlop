# 🌾 FarmSmart Disease Classifier

**African Leadership University**  
**Bachelor of Software Engineering (BSE)**  
<<<<<<< HEAD
**Machine Learning Pipeline - Summative Assignment**
=======
**Machine Learning Pipeline - Summative Assignment** by 
**Afsa Umutoniwase**
>>>>>>> 6bc01f53

---

## Project Overview

FarmSmart Disease Classifier is an end-to-end machine learning pipeline designed to detect plant diseases from images. Built using TensorFlow and Flask, the solution supports:

- Image classification (plant disease prediction)
- Model evaluation with advanced metrics
- Custom retraining triggered via UI or API
- Real-time API deployment with Locust load testing
- Clear visualization of training and evaluation metrics

This pipeline demonstrates the **complete ML lifecycle** from data ingestion to deployment on a simulated production server.

---

## Objective

To build, evaluate, and deploy a machine learning classifier on **image data**, incorporating:

- A prediction API
- A retraining trigger
- Evaluation metrics (accuracy, loss, precision, recall, AUC, F1)
- UI + Deployment setup
- Load testing via Locust
- Upload/retrain functionality

---

## Project Structure

```
FarmSmart/
│
├── README.md
├── notebook/
│   └── farmsmart_notebook.ipynb         ← Full ML pipeline notebook
│
├── src/
│   ├── app.py                           ← Flask app (API endpoints)
│   ├── model.py                         ← Model training + evaluation
│   ├── preprocessing.py                 ← Data loading utilities
│   ├── prediction.py                    ← Image prediction logic
│   └── locustfile.py                    ← Load testing script
│   └── static/
│       └── logo.png                     ← Web UI assets
│
│   └──templates/
│      └── index.html                    ← HTML UI
│
├── dataset/
│   ├── train/                           ← Training images
│   ├── valid/                           ← Validation images
│   ├── test/                            ← Single image test set
│   └── retrain/                         ← Folder for retrain uploads
│       ├── train/
│       └── valid/
│
├── models/
│   └── farmsmart.keras                  ← Saved model file
│
│
├── farmsmart.db                         ← SQLite DB for predictions & retrain logs
```
---

## Setup Instructions

### Requirements

- Python 3.8+
- TensorFlow
- Flask
- Locust
- matplotlib, seaborn, scikit-learn, etc.

Install dependencies:

```bash
pip install -r requirements.txt
```

---

## Running the App

### 1. Train Model (Offline)

```bash
python src/model.py
```

This script builds, trains, evaluates, and saves the model (`models/farmsmart.keras`).
If you prefer a visual, step-by-step explanation of the training pipeline, see the accompanying notebook at notebook/farmsmart_notebook.ipynb


## Model Performance Overview
The model achieved over 99% accuracy, precision, recall, and AUC on the training set, indicating strong learning capacity. However, validation metrics remained unstable, with accuracy and recall fluctuating between 55–66% and loss remaining high—suggesting overfitting and limited generalization.
![Training History](image-2.png)
Confusion matrix analysis revealed frequent misclassifications between visually similar classes like Tomato Late Blight and Tomato Healthy. These issues point to the need for improved regularization, better class balance, and targeted data augmentation in future iterations.
![Confusion Matrix](image-3.png)

### 2. Start Flask API

```bash
cd src
python app.py
```

- Navigate to `http://localhost:5000`
- Predict via `/predict`
- Retrain via `/custom-retrain`

### 3. Load Test with Locust

```bash
locust -f src/locustfile.py --host=http://localhost:5000
```

Go to `http://localhost:8089` to simulate user traffic and view response stats.

---

## Features

### Prediction

Upload a single image via UI or API `/predict`. Returns:
- Top prediction
- Confidence score
- All class probabilities

### Retraining

Upload new class data via `/custom-retrain` (min 5 train + 5 valid images). Retrains the model and saves new weights.

### Evaluation Metrics

Evaluates using:
- Accuracy, Loss, Precision, Recall
- AUC-ROC, F1 Score
- Cohen's Kappa & MCC
- Confusion matrix
- Per-class metrics

### Visualizations

- Training history (acc/loss/precision/recall)
- Confusion matrix
- Per-class bar plots

---

# Video Demo

 [YouTube Demo Link](https://your-demo-link.com)  
_(Includes both prediction and retraining demonstration)_

---

# Load Testing with Locust
To simulate multiple users interacting with the system and monitor performance under load, Locust was used.
Running Locust
```bash
locust -f src/locustfile.py --host=http://localhost:5000
```
Visit the Locust dashboard at `http://localhost:8089` and specify the number of users and spawn rate to simulate traffic.
Simulated User Behavior
• `/` - GET - Web UI homepage access
• `/predict` - POST - Predict disease from image
• `/custom-retrain` - POST - Trigger model retraining
Locust Test Results Summary
![LOCUST](image-1.png)

- Users simulated: 7
- Total requests sent: 14
- Failures: 0%
- Average response time:
  - `/predict`: ~7624ms
  - `/custom-retrain`: ~5540s (long due to retraining)
  - `/`: ~2135ms
- Longest response: 5540102ms (custom retrain)
- All endpoints responded successfully without failure

This demonstrates that:
- The prediction and UI routes scale decently under light concurrent usage.
- Retraining is resource-heavy and should be throttled or queued in production settings.

---

## Summary

This project showcases a fully functional ML system:
- End-to-end classification pipeline
- Real-time deployment with prediction & retraining
- Monitoring & testing via Locust
- Clear visual reports and evaluation metrics
<|MERGE_RESOLUTION|>--- conflicted
+++ resolved
@@ -1,13 +1,7 @@
-# 🌾 FarmSmart Disease Classifier
+# FarmSmart Disease Classifier
 
 **African Leadership University**  
-**Bachelor of Software Engineering (BSE)**  
-<<<<<<< HEAD
-**Machine Learning Pipeline - Summative Assignment**
-=======
-**Machine Learning Pipeline - Summative Assignment** by 
 **Afsa Umutoniwase**
->>>>>>> 6bc01f53
 
 ---
 
